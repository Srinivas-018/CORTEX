"""
CORTEX - Mobile Device Forensics Analyzer
Complete forensic analysis platform for mobile device images

Author: Digital Forensics Lab
Version: 1.0.0
"""

import streamlit as st
import sys
from pathlib import Path

sys.path.insert(0, str(Path(__file__).parent))

from database.db_manager import get_all_cases, create_case, delete_case, get_case
from modules.image_input import render_image_input
from modules.file_parser import render_file_parser
from modules.data_extractor import render_data_extractor
from modules.analysis_tools import render_analysis_tools
from modules.visualization import render_visualization
from modules.report_generator import render_report_generator

st.set_page_config(
    page_title="CORTEX - Mobile Forensics Analyzer",
    page_icon="🔍",
    layout="wide",
    initial_sidebar_state="expanded"
)

def init_session_state():
    """Initialize session state variables"""
    if 'current_case' not in st.session_state:
        st.session_state['current_case'] = None
    if 'investigator' not in st.session_state:
        st.session_state['investigator'] = "Lead Investigator"

def render_home():
    """Render the home/dashboard page"""
    st.title("CORTEX - Mobile Device Forensics Analyzer")
    st.markdown("### Professional Forensic Analysis Platform")
    
    st.info("Analyze mobile device images • Extract digital evidence • Generate forensic reports")
    
    col1, col2, col3, col4 = st.columns(4)
    
    with col1:
        st.metric("Active Cases", len(get_all_cases()))
    with col2:
        st.metric("Platform Status", "Ready")
    with col3:
        st.metric("Version", "1.0.0")
    with col4:
        st.metric("Database", "SQLite")
    
    st.divider()
    
    st.subheader("Case Management")
    
    cases = get_all_cases()
    
    col1, col2 = st.columns([2, 1])
    
    with col2:
        with st.form("new_case_form"):
            st.write("**Create New Case**")
            
            case_id = st.text_input("Case ID", placeholder="CASE-2025-001")
            case_name = st.text_input("Case Name", placeholder="Device Seizure - Smith Investigation")
            investigator = st.text_input("Investigator", value=st.session_state.get('investigator', ''))
            device_info = st.text_input("Device Info", placeholder="Samsung Galaxy S21")
            notes = st.text_area("Case Notes", placeholder="Brief description...")
            
            submit = st.form_submit_button("Create Case", type="primary")
            
            if submit:
                if case_id and case_name and investigator:
                    success = create_case(case_id, case_name, investigator, device_info, notes)
                    if success:
                        st.session_state['investigator'] = investigator
                        st.success(f"Case {case_id} created successfully!")
                        st.rerun()
                    else:
                        st.error("Case ID already exists")
                else:
                    st.warning("Please fill in all required fields")
    
    with col1:
        if cases:
            st.write("**Existing Cases:**")
            
            for case in cases:
                with st.expander(f"{case[0]} - {case[1]} ({case[7]})"):
                    col_a, col_b = st.columns([3, 1])
                    
                    with col_a:
                        st.write(f"**Investigator:** {case[2]}")
                        st.write(f"**Created:** {case[6][:10]}")
                        st.write(f"**Device:** {case[3] or 'Not specified'}")
                        st.write(f"**Image:** {case[4] or 'Not uploaded'}")
                        if case[8]:
                            st.write(f"**Notes:** {case[8]}")
                    
                    with col_b:
                        if st.button("Open Case", key=f"open_{case[0]}"):
                            st.session_state['current_case'] = case[0]
                            st.rerun()
                        
                        if st.button("Delete", key=f"del_{case[0]}", type="secondary"):
                            delete_case(case[0])
                            st.success(f"Case {case[0]} deleted")
                            st.rerun()
        else:
            st.info("No cases yet. Create a new case to get started.")
    
    st.divider()
    
<<<<<<< HEAD
    with st.expander("ℹAbout CORTEX"):
=======
    with st.expander("About CORTEX"):
>>>>>>> 59862bcb
        st.markdown("""
        **CORTEX** (Comprehensive Offline Retrieval and Tracking Evidence eXtractor) 
        is a professional mobile device forensics analysis platform.
        
        **Key Features:**
        - Process mobile device images (.img, .bin, .dd)
        - Extract SMS, calls, WhatsApp, and other artifacts
        - Timeline reconstruction and analysis
        - Location tracking and visualization
        - SHA-256 hash verification & chain of custody
        - Professional PDF forensic reports
        
        **Supported Evidence Types:**
        - Call logs and SMS messages
        - Messaging apps (WhatsApp, Telegram, Signal)
        - Contacts and calendar entries
        - Browser history and bookmarks
        - Location data (GPS, cell towers, WiFi)
        - Photos and videos with EXIF data
        - Deleted and hidden data recovery
        
        **Built with:** Python • Streamlit • SQLite • Plotly
        """)

def render_case_view(case_id):
    """Render the case analysis view"""
    case = get_case(case_id)
    
    if not case:
        st.error("Case not found")
        if st.button("← Back to Dashboard"):
            st.session_state['current_case'] = None
            st.rerun()
        return
    
    col1, col2, col3 = st.columns([2, 1, 1])
    
    with col1:
        st.title(f"{case[0]}")
        st.caption(f"{case[1]} • Investigator: {case[2]} • Status: {case[7]}")
    
    with col2:
        st.write("")
    
    with col3:
        if st.button("← Back to Dashboard", type="secondary"):
            st.session_state['current_case'] = None
            st.rerun()
    
    st.divider()
    
    tabs = st.tabs([
        "Image Input", 
        "File System", 
        "Data Extraction", 
        "Analysis", 
        "Visualization", 
        "Reports"
    ])
    
    image_info = None
    if case[4]:
        image_info = {
            'filename': case[4],
            'sha256': case[5]
        }
    
    with tabs[0]:
        result = render_image_input(case_id)
        if result:
            image_info = result
    
    with tabs[1]:
        render_file_parser(case_id, image_info)
    
    with tabs[2]:
        render_data_extractor(case_id, image_info)
    
    with tabs[3]:
        render_analysis_tools(case_id)
    
    with tabs[4]:
        render_visualization(case_id)
    
    with tabs[5]:
        render_report_generator(case_id)

def main():
    """Main application entry point"""
    init_session_state()
    
    with st.sidebar:
        st.image("https://via.placeholder.com/200x80/1f77b4/ffffff?text=CORTEX", use_container_width=True)
        
<<<<<<< HEAD
        st.markdown("###  Forensics Platform")
=======
        st.markdown("### Forensics Platform")
>>>>>>> 59862bcb
        
        if st.session_state.get('current_case'):
            case = get_case(st.session_state['current_case'])
            if case:
                st.success(f"**Active Case:**\n{case[0]}")
                
                from database.db_manager import get_case_evidence
                evidence_count = len(get_case_evidence(case[0]))
                st.metric("Evidence Items", evidence_count)
                
                st.divider()
        
        st.markdown("### Quick Actions")
        
<<<<<<< HEAD
        if st.button("Home", use_container_width=True):
=======
        if st.button("Dashboard", use_container_width=True):
>>>>>>> 59862bcb
            st.session_state['current_case'] = None
            st.rerun()
        
        st.divider()
        
        with st.expander("System Info"):
            st.write("**Version:** 1.0.0")
            st.write("**Database:** SQLite")
            st.write("**Status:** Ready")
        
        st.divider()
        st.caption("© 2025 CORTEX Platform")
    
    if st.session_state.get('current_case'):
        render_case_view(st.session_state['current_case'])
    else:
        render_home()

if __name__ == "__main__":
    main()
 <|MERGE_RESOLUTION|>--- conflicted
+++ resolved
@@ -114,11 +114,7 @@
     
     st.divider()
     
-<<<<<<< HEAD
-    with st.expander("ℹAbout CORTEX"):
-=======
-    with st.expander("About CORTEX"):
->>>>>>> 59862bcb
+    with st.expander("ℹ️ About CORTEX"):
         st.markdown("""
         **CORTEX** (Comprehensive Offline Retrieval and Tracking Evidence eXtractor) 
         is a professional mobile device forensics analysis platform.
@@ -213,11 +209,7 @@
     with st.sidebar:
         st.image("https://via.placeholder.com/200x80/1f77b4/ffffff?text=CORTEX", use_container_width=True)
         
-<<<<<<< HEAD
-        st.markdown("###  Forensics Platform")
-=======
-        st.markdown("### Forensics Platform")
->>>>>>> 59862bcb
+        st.markdown("### 🔍 Forensics Platform")
         
         if st.session_state.get('current_case'):
             case = get_case(st.session_state['current_case'])
@@ -232,11 +224,7 @@
         
         st.markdown("### Quick Actions")
         
-<<<<<<< HEAD
-        if st.button("Home", use_container_width=True):
-=======
-        if st.button("Dashboard", use_container_width=True):
->>>>>>> 59862bcb
+        if st.button("🏠 Dashboard", use_container_width=True):
             st.session_state['current_case'] = None
             st.rerun()
         
